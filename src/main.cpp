#include "main.h"
#include "lemlib/api.hpp"




/**
* Runs initialization code. This occurs as soon as the program is started.
*
* All other competition modes are blocked by initialize; it is recommended
* to keep execution time for this mode under a few seconds.
*/




// Sensors
pros::Rotation rotation_sensor(10); // rotational sensor on port 10
pros::Optical optical_sensor(20); // optical sensor on port 20

// PID Sensors
pros::Imu imu(12); // imu on port 12
pros::Rotation v_tracker(-15); // verticle rotational sensor on port 15 to track y
pros::Rotation h_tracker(-16); // horizantal rotational sensor on port 16 to track x
// horizontal tracking wheel
lemlib::TrackingWheel horizontal_tracking_wheel(&h_tracker, lemlib::Omniwheel::NEW_275, -4);
// vertical tracking wheel
lemlib::TrackingWheel vertical_tracking_wheel(&v_tracker, lemlib::Omniwheel::NEW_275, 0);




// Motors
pros::MotorGroup left_motors({-1, -2, -3}, pros::MotorGearset::blue); // left motors on ports 1, 2, 3
pros::MotorGroup right_motors({4, 5, 6}, pros::MotorGearset::blue); // right motors on ports 4, 5, 6
pros::MotorGroup intake({-8, 9}); // intake motors on ports 8 and 9
pros::Motor firstStage(-8, pros::MotorGearset::green); // intake first stage on port 8
pros::Motor secondStage(9, pros::MotorGearset::blue); // intake second stage on port 9
pros::Motor wallstake(-13, pros::MotorGearset::green); // wallstake motor on port 13




// Pistons
pros::ADIDigitalOut clamp_piston('B', false); // piston on special port B
pros::ADIDigitalOut doinker_piston('D', false); // piston on special port D




// Variables
bool doinker_state = false; // tracks the state of the doinker piston
bool clamp_state = false; // tracks the state of the clamp pistons
static bool run_color_sort = true; // controls if color sorting should happen or not
bool is_sorting_active = false; // tracks if color sorting is happening
const int none = 0;
const int red = 1;
const int blue = 2;
static int color_sort_toggle = 0;


// Team color and opposing color
static int teamColor = red;
static int opposingTeamColor = blue;




pros::Controller controller(pros::E_CONTROLLER_MASTER);




// drivetrain settings
lemlib::Drivetrain drivetrain(&left_motors, // left motor group
<<<<<<< HEAD
                              &right_motors, // right motor group
                              12, // 12 inch track width
                              lemlib::Omniwheel::NEW_275, // using new 2.75" omnis
                              450, // drivetrain rpm is 450
                              2 // horizontal drift is 2 (for now)
=======
                            &right_motors, // right motor group
                            12.69, // 12,69 inch track width
                            lemlib::Omniwheel::OLD_275, // using old 2.75" omnis
                            450, // drivetrain rpm is 450
                            2 // horizontal drift is 2 (for now)
>>>>>>> dec5a3e9
);




// lateral PID controller
lemlib::ControllerSettings linearController(
<<<<<<< HEAD
                           31, // proportional gain (kP)
                           0.2, // integral gain (kI)
                           14.5, // derivative gain (kD)
=======
                           8.5, // proportional gain (kP)
                           0, // integral gain (kI)
                           8.5, // derivative gain (kD)
>>>>>>> dec5a3e9
                           3, // anti windup
                           1, // small error range, in inches
                           100, // small error range timeout, in milliseconds
                           3, // large error range, in inches
                           500, // large error range timeout, in milliseconds
<<<<<<< HEAD
                           18 // maximum acceleration (slew)
=======
                           20 // maximum acceleration (slew)
>>>>>>> dec5a3e9
);




// angular PID controller
lemlib::ControllerSettings angularController(
<<<<<<< HEAD
                           8.3, // proportional gain (kP)
                           0, // integral gain (kI)
                           66, // derivative gain (kD)
                           3, // anti windup
                           1.5, // small error range, in degrees
=======
                           8, // proportional gain (kP)
                           0, // integral gain (kI)
                           66, // derivative gain (kD)
                           3, // anti windup
                           1, // small error range, in degrees
>>>>>>> dec5a3e9
                           100, // small error range timeout, in milliseconds
                           3, // large error range, in degrees
                           500, // large error range timeout, in milliseconds
                           0 // maximum acceleration (slew)
);




// sensors for odometry
<<<<<<< HEAD
lemlib::OdomSensors sensors(&vertical_tracking_wheel, // vertical tracking wheel (y-axis)
                            nullptr, // set to nullptr as we don't have a second vertical tracking wheel
                            &horizontal_tracking_wheel, // horizontal tracking wheel (x-axis)
                            nullptr, // set to nullptr as we don't have a second horizontal tracking wheel
                            &imu // inertial sensor
=======
lemlib::OdomSensors sensors(nullptr, // set to nullptr as we don't have a vertical tracking wheel
                           nullptr, // set to nullptr as we don't have a second vertical tracking wheel
                           nullptr, // set to nullptr as we don't have a horizontal tracking wheel
                           nullptr, // set to nullptr as we don't have a second horizontal tracking wheel
                           &imu // inertial sensor
>>>>>>> dec5a3e9
);




// create the chassis
lemlib::Chassis chassis(drivetrain, linearController, angularController, sensors);




// Get detected color
static int get_opticalColor() {
   double hue = optical_sensor.get_hue();
   if (optical_sensor.get_proximity() < 100) return none;
   if (hue < 10 || hue > 355) return red;
   if (hue > 200 && hue < 240) return blue;
   return none;
}


<<<<<<< HEAD
// Sorting Task
void color_sort() {
    while (true) {
        if (run_color_sort) {
            int color = get_opticalColor();
            if (color == opposingTeamColor) {
                is_sorting_active = true;
                pros::delay(80);
                secondStage.move(-127);
                pros::delay(75);
                secondStage.move(127);
                is_sorting_active = false;
            }
        }
        pros::delay(25);
    }
}


void initialize() {
    chassis.calibrate(); // calibrate sensors
    rotation_sensor.reset_position(); // rotational sensor calibration
    optical_sensor.set_led_pwm(100);
    wallstake.tare_position();
    // set drive motors to coast mode
    for (int port : {1, 2, 3, 4, 5, 6}) {
        pros::Motor motor(port);
        motor.set_brake_mode(pros::E_MOTOR_BRAKE_COAST);
    }
    pros::lcd::initialize(); // initialize brain screen
    // Perform sorting logic
    pros::Task sorting_task(color_sort);
    // print position to brain screen
    pros::Task screen_task([&]() {
    while (true) {
        // print robot location to the brain screen
        pros::lcd::print(0, "X: %f", chassis.getPose().x); // x
        pros::lcd::print(1, "Y: %f", chassis.getPose().y); // y
        pros::lcd::print(2, "Theta: %f", chassis.getPose().theta); // heading
        // log position telemetry
        lemlib::telemetrySink()->info("Chassis pose: {}", chassis.getPose());
        // delay to save resources
        pros::delay(50);
    }
    });
=======


// Sorting Task
void color_sort() {
   while (true) {
       if (run_color_sort) {
           int color = get_opticalColor();
           if (color == opposingTeamColor) {
               is_sorting_active = true;
               pros::delay(80);
               secondStage.move(-127);
               pros::delay(75);
               secondStage.move(127);
               is_sorting_active = false;
           }
       }
       pros::delay(25);
   }
}




void initialize() {
   chassis.calibrate(); // calibrate sensors
   rotation_sensor.reset_position(); // rotational sensor calibration
   optical_sensor.set_led_pwm(100);
   wallstake.tare_position();
   // set drive motors to coast mode
   for (int port : {1, 2, 3, 4, 5, 6}) {
       pros::Motor motor(port);
       motor.set_brake_mode(pros::E_MOTOR_BRAKE_COAST);
   }
   pros::lcd::initialize(); // initialize brain screen
   // Perform sorting logic
   pros::Task sorting_task(color_sort);
   // print position to brain screen
   pros::Task screen_task([&]() {
   while (true) {
       // print robot location to the brain screen
       pros::lcd::print(0, "X: %f", chassis.getPose().x); // x
       pros::lcd::print(1, "Y: %f", chassis.getPose().y); // y
       pros::lcd::print(2, "Theta: %f", chassis.getPose().theta); // heading
       // log position telemetry
       lemlib::telemetrySink()->info("Chassis pose: {}", chassis.getPose());
       // delay to save resources
       pros::delay(50);
   }
   });
>>>>>>> dec5a3e9
}




/**
* Runs while the robot is in the disabled state of Field Management System or
* the VEX Competition Switch, following either autonomous or opcontrol. When
* the robot is enabled, this task will exit.
*/
void disabled() {}




/**
* Runs after initialize(), and before autonomous when connected to the Field
* Management System or the VEX Competition Switch. This is intended for
* competition-specific initialization routines, such as an autonomous selector
* on the LCD.
*
* This task will exit when the robot is enabled and autonomous or opcontrol
* starts.
*/
void competition_initialize() {}




/**
* Runs the user autonomous code. This function will be started in its own task
* with the default priority and stack size whenever the robot is enabled via
* the Field Management System or the VEX Competition Switch in the autonomous
* mode. Alternatively, this function may be called in initialize or opcontrol
* for non-competition testing purposes.
*
* If the robot is disabled or communications is lost, the autonomous task
* will be stopped. Re-enabling the robot will restart the task, not re-start it
* from where it left off.
*/




void setClamp(bool clamp_state) {
   clamp_piston.set_value(clamp_state);
}




void setdoinker(bool doinker_state) {
   doinker_piston.set_value(doinker_state);
}


<<<<<<< HEAD
=======


void setTipper(bool tipper_state) {
   tipper_piston.set_value(tipper_state);
}




>>>>>>> dec5a3e9
void setIntake(int power) {
   intake.move(power);
}




void auton_red_negative() {
    run_color_sort = false;
<<<<<<< HEAD
    color_sort_toggle = -1;
=======
>>>>>>> dec5a3e9
    chassis.setPose(0, 0, 0);
    chassis.moveToPose(0, -38, 0, 2500, {.forwards = false});
    pros::delay(1500);
    setClamp(true);
    setIntake(127);
    chassis.moveToPose(28, -48, 90, 3000);
    pros::delay(1000);
    chassis.moveToPose(20, -24, 0, 1500);
    pros::delay(800);
    chassis.moveToPose(-10, -38, -95, 1500, {.maxSpeed = 80});
    pros::delay(2500);
    setIntake(0);
    wallstake.move(127);
    pros::delay(550);
    wallstake.move(0);
}




void auton_blue_negative() {
<<<<<<< HEAD
    run_color_sort = false;
    color_sort_toggle = -1;
    chassis.setPose(0, 0, 0);
    chassis.moveToPose(0, -36, 0, 2500, {.forwards = false});
    pros::delay(1500);
    setClamp(true);
    setIntake(127);
    chassis.moveToPose(-34, -60, -90, 3000);
    pros::delay(1000);
    chassis.moveToPose(-28, -44, 0, 1500);
    pros::delay(1000);
    chassis.moveToPose(0, -50, 90, 1500, {.maxSpeed = 80});
    pros::delay(2500);
    setIntake(0);
    wallstake.move(127);
    pros::delay(550);
    wallstake.move(0);
=======
   run_color_sort = false;
   chassis.setPose(0, 0, 0);
   chassis.moveToPose(0, -36, 0, 2500, {.forwards = false});
   pros::delay(1500);
   setClamp(true);
   setIntake(127);
   chassis.moveToPose(-34, -60, -90, 3000);
   pros::delay(1000);
   chassis.moveToPose(-28, -44, 0, 1500);
   pros::delay(1000);
   chassis.moveToPose(0, -50, 90, 1500, {.maxSpeed = 80});
   pros::delay(2500);
   setIntake(0);
   wallstake.move(127);
   pros::delay(550);
   wallstake.move(0);
>>>>>>> dec5a3e9
}




void autonomous() {
   auton_red_negative();
   //auton_blue_negative();
}




/**
* Runs the operator control code. This function will be started in its own task
* with the default priority and stack size whenever the robot is enabled via
* the Field Management System or the VEX Competition Switch in the operator
* control mode.
*
* If no competition control is connected, this function will run immediately
* following initialize().
*
* If the robot is disabled or communications is lost, the
* operator control task will be stopped. Re-enabling the robot will restart the
* task, not resume it from where it left off.
*/




void opcontrol() {
<<<<<<< HEAD
    // Target positions for macros
    int intake_position = 333;  // position for intake
    int scoring_position = 125; // position for scoring
    double target_position = 0; // Desired position (set when macro is active)

    // Track whether a macro command is active
    bool macro_active = false;

    // Track whether manual control is active
    bool manual_control_active = false;

    while (true) {
        // Get left y and right y positions
        int leftY = controller.get_analog(pros::E_CONTROLLER_ANALOG_LEFT_Y);
        int rightY = controller.get_analog(pros::E_CONTROLLER_ANALOG_RIGHT_Y);

        chassis.tank(leftY, rightY);


        // Intake control logic
        if (is_sorting_active == false) {
            if (controller.get_digital(pros::E_CONTROLLER_DIGITAL_R2)) {
                intake.move(127); // Forward
            } else if (controller.get_digital(pros::E_CONTROLLER_DIGITAL_L2)) {
                intake.move(-127); // Backward
            } else {
                intake.move(0); // Stop
            }
        }


        // Turn off color sort
        if (controller.get_digital_new_press(pros::E_CONTROLLER_DIGITAL_L1)) {
            color_sort_toggle += 1;
            if (color_sort_toggle == 0) {
                run_color_sort = true;
                controller.print(0, 0, "Color sorting")
            } else if (color_sort_toggle == 1) {
                run_color_sort = false;
                controller.print(0, 0, "Not color sorting")
                color_sort_toggle = -1;
            }
        }


        // Manual wallstake control logic
        if (!macro_active) {
            manual_control_active = true;
            wallstake.set_brake_mode(pros::E_MOTOR_BRAKE_COAST); // Coast mode during manual control
            if (controller.get_digital(pros::E_CONTROLLER_DIGITAL_DOWN)) {
                wallstake.move(127); // Move wallstake motor forward
            } else if (controller.get_digital(pros::E_CONTROLLER_DIGITAL_B)) {
                wallstake.move(-127); // Move wallstake motor backward
            } else {
                wallstake.move(0); // Stop
            }
        }

        // Wallstake position macros
        if (controller.get_digital_new_press(pros::E_CONTROLLER_DIGITAL_A)) {
            macro_active = true;
            manual_control_active = false; // Disable manual control
            wallstake.set_brake_mode(pros::E_MOTOR_BRAKE_HOLD); // Enable hold mode
            target_position = intake_position; // Set target position for PID
        }

        if (controller.get_digital_new_press(pros::E_CONTROLLER_DIGITAL_X)) {
            macro_active = true;
            manual_control_active = false; // Disable manual control
            wallstake.set_brake_mode(pros::E_MOTOR_BRAKE_HOLD); // Enable hold mode
            target_position = scoring_position; // Set target position for PID
        }

        // PID control loop
        if (!manual_control_active) {
            // PID constant
            double kP = 0.85;
        
            // Get current position from the rotational sensor
            float angle_in_centidegrees = rotation_sensor.get_angle();
            float angle_in_degrees = angle_in_centidegrees / 100.0;
            double current_position = angle_in_degrees;

            // PID variables
            double error = current_position - target_position;
            double velocity = kP * error;

            // Apply motor power
            wallstake.move(velocity);
        }

        // Exit macro and re-enable manual control if buttons are pressed
        if (controller.get_digital(pros::E_CONTROLLER_DIGITAL_DOWN) ||
            controller.get_digital(pros::E_CONTROLLER_DIGITAL_B)) {
            macro_active = false; // Disable macro
            manual_control_active = true; // Allow manual control
        }


        // Clamp toggle logic
        if (controller.get_digital_new_press(pros::E_CONTROLLER_DIGITAL_R1)) {
            clamp_state = !clamp_state;
            clamp_piston.set_value(clamp_state); // Set the clamp piston to the new state
            if (clamp_state == true) {
                controller.print(0, 0, "Clamped");
            } else {
                controller.print(0, 0, "Unclamped");
            }
        }


        // doinker toggle logic
        if (controller.get_digital_new_press(pros::E_CONTROLLER_DIGITAL_Y)) {
            doinker_state = !doinker_state;
            doinker_piston.set_value(doinker_state); // Set the doinker piston to the new state
        }


        // Delay to save resources
        pros::delay(25);
    }
=======
   // Target positions for macros
   int intake_position = 324;  // position for intake
   int scoring_position = 110; // position for scoring
   double target_position = 0; // Desired position (set when macro is active)


   // Track whether a macro command is active
   bool macro_active = false;




   // Track whether manual control is active
   bool manual_control_active = false;


   while (true) {
       // Get left y and right y positions
       int leftY = controller.get_analog(pros::E_CONTROLLER_ANALOG_LEFT_Y);
       int rightY = controller.get_analog(pros::E_CONTROLLER_ANALOG_RIGHT_Y);


       chassis.tank(leftY, rightY);


       // Intake control logic
       if (is_sorting_active == false) {
           if (controller.get_digital(pros::E_CONTROLLER_DIGITAL_R2)) {
               intake.move(127); // Forward
           } else if (controller.get_digital(pros::E_CONTROLLER_DIGITAL_L2)) {
               intake.move(-127); // Backward
           } else {
               intake.move(0); // Stop
           }
       }




       // Turn off color sort
       if (controller.get_digital_new_press(pros::E_CONTROLLER_DIGITAL_L1)) {
           run_color_sort = false;
       }




       // Manual wallstake control logic
       if (!macro_active) {
           manual_control_active = true;
           wallstake.set_brake_mode(pros::E_MOTOR_BRAKE_COAST); // Coast mode during manual control
           if (controller.get_digital(pros::E_CONTROLLER_DIGITAL_DOWN)) {
               wallstake.move(127); // Move wallstake motor forward
           } else if (controller.get_digital(pros::E_CONTROLLER_DIGITAL_B)) {
               wallstake.move(-127); // Move wallstake motor backward
           } else {
               wallstake.move(0); // Stop
           }
       }


       // Wallstake position macros
       if (controller.get_digital_new_press(pros::E_CONTROLLER_DIGITAL_A)) {
           macro_active = true;
           manual_control_active = false; // Disable manual control
           wallstake.set_brake_mode(pros::E_MOTOR_BRAKE_HOLD); // Enable hold mode
           target_position = intake_position; // Set target position for PID
       }


       if (controller.get_digital_new_press(pros::E_CONTROLLER_DIGITAL_X)) {
           macro_active = true;
           manual_control_active = false; // Disable manual control
           wallstake.set_brake_mode(pros::E_MOTOR_BRAKE_HOLD); // Enable hold mode
           target_position = scoring_position; // Set target position for PID
       }


       // PID control loop
       if (!manual_control_active) {
           // PID constant
           double kP = 0.85;
      
           // Get current position from the rotational sensor
           float angle_in_centidegrees = rotation_sensor.get_angle();
           float angle_in_degrees = angle_in_centidegrees / 100.0;
           double current_position = angle_in_degrees;


           // PID variables
           double error = current_position - target_position;
           double velocity = kP * error;


           // Apply motor power
           wallstake.move(velocity);
       }


       // Exit macro and re-enable manual control if buttons are pressed
       if (controller.get_digital(pros::E_CONTROLLER_DIGITAL_DOWN) ||
           controller.get_digital(pros::E_CONTROLLER_DIGITAL_B)) {
           macro_active = false; // Disable macro
           manual_control_active = true; // Allow manual control
       }




       // Clamp toggle logic
       if (controller.get_digital_new_press(pros::E_CONTROLLER_DIGITAL_R1)) {
           clamp_state = !clamp_state;
           clamp_piston.set_value(clamp_state); // Set the clamp piston to the new state
           if (clamp_state == true) {
               controller.print(0, 0, "Clamped");
           } else {
               controller.print(0, 0, "Unclamped");
           }
       }




       // tipper control logic
       if (controller.get_digital_new_press(pros::E_CONTROLLER_DIGITAL_RIGHT)) {
           tipper_state = !tipper_state;
           tipper_piston.set_value(tipper_state); // Set the tipper piston to the new state
       }




       // doinker toggle logic
       if (controller.get_digital_new_press(pros::E_CONTROLLER_DIGITAL_Y)) {
           doinker_state = !doinker_state;
           doinker_piston.set_value(doinker_state); // Set the doinker piston to the new state
       }




       // Delay to save resources
       pros::delay(25);
   }
>>>>>>> dec5a3e9
}<|MERGE_RESOLUTION|>--- conflicted
+++ resolved
@@ -28,8 +28,6 @@
 lemlib::TrackingWheel vertical_tracking_wheel(&v_tracker, lemlib::Omniwheel::NEW_275, 0);
 
 
-
-
 // Motors
 pros::MotorGroup left_motors({-1, -2, -3}, pros::MotorGearset::blue); // left motors on ports 1, 2, 3
 pros::MotorGroup right_motors({4, 5, 6}, pros::MotorGearset::blue); // right motors on ports 4, 5, 6
@@ -39,13 +37,9 @@
 pros::Motor wallstake(-13, pros::MotorGearset::green); // wallstake motor on port 13
 
 
-
-
 // Pistons
 pros::ADIDigitalOut clamp_piston('B', false); // piston on special port B
 pros::ADIDigitalOut doinker_piston('D', false); // piston on special port D
-
-
 
 
 // Variables
@@ -58,80 +52,45 @@
 const int blue = 2;
 static int color_sort_toggle = 0;
 
-
 // Team color and opposing color
 static int teamColor = red;
 static int opposingTeamColor = blue;
 
 
-
-
 pros::Controller controller(pros::E_CONTROLLER_MASTER);
-
-
 
 
 // drivetrain settings
 lemlib::Drivetrain drivetrain(&left_motors, // left motor group
-<<<<<<< HEAD
                               &right_motors, // right motor group
                               12, // 12 inch track width
                               lemlib::Omniwheel::NEW_275, // using new 2.75" omnis
                               450, // drivetrain rpm is 450
                               2 // horizontal drift is 2 (for now)
-=======
-                            &right_motors, // right motor group
-                            12.69, // 12,69 inch track width
-                            lemlib::Omniwheel::OLD_275, // using old 2.75" omnis
-                            450, // drivetrain rpm is 450
-                            2 // horizontal drift is 2 (for now)
->>>>>>> dec5a3e9
 );
-
-
 
 
 // lateral PID controller
 lemlib::ControllerSettings linearController(
-<<<<<<< HEAD
                            31, // proportional gain (kP)
                            0.2, // integral gain (kI)
                            14.5, // derivative gain (kD)
-=======
-                           8.5, // proportional gain (kP)
-                           0, // integral gain (kI)
-                           8.5, // derivative gain (kD)
->>>>>>> dec5a3e9
                            3, // anti windup
                            1, // small error range, in inches
                            100, // small error range timeout, in milliseconds
                            3, // large error range, in inches
                            500, // large error range timeout, in milliseconds
-<<<<<<< HEAD
                            18 // maximum acceleration (slew)
-=======
-                           20 // maximum acceleration (slew)
->>>>>>> dec5a3e9
 );
-
-
 
 
 // angular PID controller
 lemlib::ControllerSettings angularController(
-<<<<<<< HEAD
                            8.3, // proportional gain (kP)
                            0, // integral gain (kI)
                            66, // derivative gain (kD)
                            3, // anti windup
                            1.5, // small error range, in degrees
-=======
-                           8, // proportional gain (kP)
-                           0, // integral gain (kI)
-                           66, // derivative gain (kD)
-                           3, // anti windup
-                           1, // small error range, in degrees
->>>>>>> dec5a3e9
                            100, // small error range timeout, in milliseconds
                            3, // large error range, in degrees
                            500, // large error range timeout, in milliseconds
@@ -139,44 +98,29 @@
 );
 
 
-
-
 // sensors for odometry
-<<<<<<< HEAD
 lemlib::OdomSensors sensors(&vertical_tracking_wheel, // vertical tracking wheel (y-axis)
                             nullptr, // set to nullptr as we don't have a second vertical tracking wheel
                             &horizontal_tracking_wheel, // horizontal tracking wheel (x-axis)
                             nullptr, // set to nullptr as we don't have a second horizontal tracking wheel
                             &imu // inertial sensor
-=======
-lemlib::OdomSensors sensors(nullptr, // set to nullptr as we don't have a vertical tracking wheel
-                           nullptr, // set to nullptr as we don't have a second vertical tracking wheel
-                           nullptr, // set to nullptr as we don't have a horizontal tracking wheel
-                           nullptr, // set to nullptr as we don't have a second horizontal tracking wheel
-                           &imu // inertial sensor
->>>>>>> dec5a3e9
 );
-
-
 
 
 // create the chassis
 lemlib::Chassis chassis(drivetrain, linearController, angularController, sensors);
 
 
-
-
 // Get detected color
 static int get_opticalColor() {
-   double hue = optical_sensor.get_hue();
-   if (optical_sensor.get_proximity() < 100) return none;
-   if (hue < 10 || hue > 355) return red;
-   if (hue > 200 && hue < 240) return blue;
-   return none;
-}
-
-
-<<<<<<< HEAD
+    double hue = optical_sensor.get_hue();
+    if (optical_sensor.get_proximity() < 100) return none;
+    if (hue < 10 || hue > 355) return red;
+    if (hue > 200 && hue < 240) return blue;
+    return none;
+}
+
+
 // Sorting Task
 void color_sort() {
     while (true) {
@@ -222,60 +166,7 @@
         pros::delay(50);
     }
     });
-=======
-
-
-// Sorting Task
-void color_sort() {
-   while (true) {
-       if (run_color_sort) {
-           int color = get_opticalColor();
-           if (color == opposingTeamColor) {
-               is_sorting_active = true;
-               pros::delay(80);
-               secondStage.move(-127);
-               pros::delay(75);
-               secondStage.move(127);
-               is_sorting_active = false;
-           }
-       }
-       pros::delay(25);
-   }
-}
-
-
-
-
-void initialize() {
-   chassis.calibrate(); // calibrate sensors
-   rotation_sensor.reset_position(); // rotational sensor calibration
-   optical_sensor.set_led_pwm(100);
-   wallstake.tare_position();
-   // set drive motors to coast mode
-   for (int port : {1, 2, 3, 4, 5, 6}) {
-       pros::Motor motor(port);
-       motor.set_brake_mode(pros::E_MOTOR_BRAKE_COAST);
-   }
-   pros::lcd::initialize(); // initialize brain screen
-   // Perform sorting logic
-   pros::Task sorting_task(color_sort);
-   // print position to brain screen
-   pros::Task screen_task([&]() {
-   while (true) {
-       // print robot location to the brain screen
-       pros::lcd::print(0, "X: %f", chassis.getPose().x); // x
-       pros::lcd::print(1, "Y: %f", chassis.getPose().y); // y
-       pros::lcd::print(2, "Theta: %f", chassis.getPose().theta); // heading
-       // log position telemetry
-       lemlib::telemetrySink()->info("Chassis pose: {}", chassis.getPose());
-       // delay to save resources
-       pros::delay(50);
-   }
-   });
->>>>>>> dec5a3e9
-}
-
-
+}
 
 
 /**
@@ -284,8 +175,6 @@
 * the robot is enabled, this task will exit.
 */
 void disabled() {}
-
-
 
 
 /**
@@ -298,8 +187,6 @@
 * starts.
 */
 void competition_initialize() {}
-
-
 
 
 /**
@@ -315,52 +202,36 @@
 */
 
 
-
-
 void setClamp(bool clamp_state) {
-   clamp_piston.set_value(clamp_state);
-}
-
-
+    clamp_piston.set_value(clamp_state);
+}
 
 
 void setdoinker(bool doinker_state) {
-   doinker_piston.set_value(doinker_state);
-}
-
-
-<<<<<<< HEAD
-=======
-
-
-void setTipper(bool tipper_state) {
-   tipper_piston.set_value(tipper_state);
-}
-
-
-
-
->>>>>>> dec5a3e9
+    doinker_piston.set_value(doinker_state);
+}
+
+
 void setIntake(int power) {
-   intake.move(power);
-}
-
-
+    intake.move(power);
+}
 
 
 void auton_red_negative() {
     run_color_sort = false;
-<<<<<<< HEAD
     color_sort_toggle = -1;
-=======
->>>>>>> dec5a3e9
     chassis.setPose(0, 0, 0);
+    chassis.moveToPose(0, -38, 0, 2500, {.forwards = false});
     chassis.moveToPose(0, -38, 0, 2500, {.forwards = false});
     pros::delay(1500);
     setClamp(true);
     setIntake(127);
     chassis.moveToPose(28, -48, 90, 3000);
+    chassis.moveToPose(28, -48, 90, 3000);
     pros::delay(1000);
+    chassis.moveToPose(20, -24, 0, 1500);
+    pros::delay(800);
+    chassis.moveToPose(-10, -38, -95, 1500, {.maxSpeed = 80});
     chassis.moveToPose(20, -24, 0, 1500);
     pros::delay(800);
     chassis.moveToPose(-10, -38, -95, 1500, {.maxSpeed = 80});
@@ -372,10 +243,7 @@
 }
 
 
-
-
 void auton_blue_negative() {
-<<<<<<< HEAD
     run_color_sort = false;
     color_sort_toggle = -1;
     chassis.setPose(0, 0, 0);
@@ -393,35 +261,13 @@
     wallstake.move(127);
     pros::delay(550);
     wallstake.move(0);
-=======
-   run_color_sort = false;
-   chassis.setPose(0, 0, 0);
-   chassis.moveToPose(0, -36, 0, 2500, {.forwards = false});
-   pros::delay(1500);
-   setClamp(true);
-   setIntake(127);
-   chassis.moveToPose(-34, -60, -90, 3000);
-   pros::delay(1000);
-   chassis.moveToPose(-28, -44, 0, 1500);
-   pros::delay(1000);
-   chassis.moveToPose(0, -50, 90, 1500, {.maxSpeed = 80});
-   pros::delay(2500);
-   setIntake(0);
-   wallstake.move(127);
-   pros::delay(550);
-   wallstake.move(0);
->>>>>>> dec5a3e9
-}
-
-
+}
 
 
 void autonomous() {
-   auton_red_negative();
-   //auton_blue_negative();
-}
-
-
+    auton_red_negative();
+    //auton_blue_negative();
+}
 
 
 /**
@@ -439,10 +285,7 @@
 */
 
 
-
-
 void opcontrol() {
-<<<<<<< HEAD
     // Target positions for macros
     int intake_position = 333;  // position for intake
     int scoring_position = 125; // position for scoring
@@ -564,150 +407,4 @@
         // Delay to save resources
         pros::delay(25);
     }
-=======
-   // Target positions for macros
-   int intake_position = 324;  // position for intake
-   int scoring_position = 110; // position for scoring
-   double target_position = 0; // Desired position (set when macro is active)
-
-
-   // Track whether a macro command is active
-   bool macro_active = false;
-
-
-
-
-   // Track whether manual control is active
-   bool manual_control_active = false;
-
-
-   while (true) {
-       // Get left y and right y positions
-       int leftY = controller.get_analog(pros::E_CONTROLLER_ANALOG_LEFT_Y);
-       int rightY = controller.get_analog(pros::E_CONTROLLER_ANALOG_RIGHT_Y);
-
-
-       chassis.tank(leftY, rightY);
-
-
-       // Intake control logic
-       if (is_sorting_active == false) {
-           if (controller.get_digital(pros::E_CONTROLLER_DIGITAL_R2)) {
-               intake.move(127); // Forward
-           } else if (controller.get_digital(pros::E_CONTROLLER_DIGITAL_L2)) {
-               intake.move(-127); // Backward
-           } else {
-               intake.move(0); // Stop
-           }
-       }
-
-
-
-
-       // Turn off color sort
-       if (controller.get_digital_new_press(pros::E_CONTROLLER_DIGITAL_L1)) {
-           run_color_sort = false;
-       }
-
-
-
-
-       // Manual wallstake control logic
-       if (!macro_active) {
-           manual_control_active = true;
-           wallstake.set_brake_mode(pros::E_MOTOR_BRAKE_COAST); // Coast mode during manual control
-           if (controller.get_digital(pros::E_CONTROLLER_DIGITAL_DOWN)) {
-               wallstake.move(127); // Move wallstake motor forward
-           } else if (controller.get_digital(pros::E_CONTROLLER_DIGITAL_B)) {
-               wallstake.move(-127); // Move wallstake motor backward
-           } else {
-               wallstake.move(0); // Stop
-           }
-       }
-
-
-       // Wallstake position macros
-       if (controller.get_digital_new_press(pros::E_CONTROLLER_DIGITAL_A)) {
-           macro_active = true;
-           manual_control_active = false; // Disable manual control
-           wallstake.set_brake_mode(pros::E_MOTOR_BRAKE_HOLD); // Enable hold mode
-           target_position = intake_position; // Set target position for PID
-       }
-
-
-       if (controller.get_digital_new_press(pros::E_CONTROLLER_DIGITAL_X)) {
-           macro_active = true;
-           manual_control_active = false; // Disable manual control
-           wallstake.set_brake_mode(pros::E_MOTOR_BRAKE_HOLD); // Enable hold mode
-           target_position = scoring_position; // Set target position for PID
-       }
-
-
-       // PID control loop
-       if (!manual_control_active) {
-           // PID constant
-           double kP = 0.85;
-      
-           // Get current position from the rotational sensor
-           float angle_in_centidegrees = rotation_sensor.get_angle();
-           float angle_in_degrees = angle_in_centidegrees / 100.0;
-           double current_position = angle_in_degrees;
-
-
-           // PID variables
-           double error = current_position - target_position;
-           double velocity = kP * error;
-
-
-           // Apply motor power
-           wallstake.move(velocity);
-       }
-
-
-       // Exit macro and re-enable manual control if buttons are pressed
-       if (controller.get_digital(pros::E_CONTROLLER_DIGITAL_DOWN) ||
-           controller.get_digital(pros::E_CONTROLLER_DIGITAL_B)) {
-           macro_active = false; // Disable macro
-           manual_control_active = true; // Allow manual control
-       }
-
-
-
-
-       // Clamp toggle logic
-       if (controller.get_digital_new_press(pros::E_CONTROLLER_DIGITAL_R1)) {
-           clamp_state = !clamp_state;
-           clamp_piston.set_value(clamp_state); // Set the clamp piston to the new state
-           if (clamp_state == true) {
-               controller.print(0, 0, "Clamped");
-           } else {
-               controller.print(0, 0, "Unclamped");
-           }
-       }
-
-
-
-
-       // tipper control logic
-       if (controller.get_digital_new_press(pros::E_CONTROLLER_DIGITAL_RIGHT)) {
-           tipper_state = !tipper_state;
-           tipper_piston.set_value(tipper_state); // Set the tipper piston to the new state
-       }
-
-
-
-
-       // doinker toggle logic
-       if (controller.get_digital_new_press(pros::E_CONTROLLER_DIGITAL_Y)) {
-           doinker_state = !doinker_state;
-           doinker_piston.set_value(doinker_state); // Set the doinker piston to the new state
-       }
-
-
-
-
-       // Delay to save resources
-       pros::delay(25);
-   }
->>>>>>> dec5a3e9
 }